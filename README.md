--- conflicted
+++ resolved
@@ -84,12 +84,6 @@
 
 ### Run Grid Inhomogeneous Solvation Theory (GIST)
 
-<<<<<<< HEAD
-1. Create Amber trajectory with `make_trajectory.py` script
-```bash
-python make_trajectory.py -r protein_prepared.pdb -w traj -o protein
-tleap -s -f protein.leap.in > protein.leap.out
-=======
 1. Create input file for cpptraj
 ```
 # gist.inp
@@ -98,7 +92,6 @@
 gist gridspacn 0.5 gridcntr 0.0 0.0 0.0 griddim 48 48 48
 go
 quit
->>>>>>> 984cf0de
 ```
 
 Usually you would choose the same parameters as the AutoGrid maps (```npts``` and ```gridcenter```). Unlike AutoGrid, the default the grid spacing in GIST is 0.5 A, so you will have to choose box dimension accordingly to match the Autogrid maps dimensions. More informations on GIST are available here: https://amber-md.github.io/cpptraj/CPPTRAJ.xhtml#magicparlabel-4672
@@ -108,10 +101,6 @@
 ```bash
 $ cpptraj -i gist.inp
 ```
-<<<<<<< HEAD
-The PDB coordinate file ```ligand.pdb``` is a simply PDB file containing a dummy atom that will define the center of the box. Usually you would choose the same parameters as the AutoGrid maps (```npts``` and ```gridcenter```). Unlike AutoGrid, the default the grid spacing in SSTMap is 0.5 A, so you will have to choose box dimension accordingly to match the Autogrid maps dimensions.
-=======
->>>>>>> 984cf0de
 
 ### ????
 ### PROFIT!!!